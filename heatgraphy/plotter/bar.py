from typing import Callable, Mapping

import numpy as np
import pandas as pd
from matplotlib import pyplot as plt
from matplotlib.axes import Axes
from legendkit import ColorArt, CatLegend, ListLegend, SizeLegend
from .base import StatsBase
from ..utils import ECHARTS16


def simple_bar(data,
               ax: Axes = None,
               orient="v",
               width=.8,
               show_value=True,
               fmt=None,
               label_pad=2,
               text_props=None,
               **kwargs
               ):
    if ax is None:
        ax = plt.gca()
    if text_props is None:
        text_props = {}
    bar = ax.bar if orient == "v" else ax.barh
    bars = bar(np.arange(0, len(data)) + 0.5, data, width, **kwargs)
    if show_value:
        ax.bar_label(bars, data, fmt=fmt,
                     padding=label_pad,
                     **text_props)
    return ax


def _fmt_func(v):
    if v != 0:
        return v
    else:
        return ""


class Numbers(StatsBase):
    """Show numbers in bar plot

    Parameters
    ----------
    data : np.ndarray
        1D data
    width : float
        The width of bar
    color : color
        The color of bar
    show_value : bool
        Whether to show value on the bar
    fmt : str
        Format the value show on the bar
    label : str
        The label of the plot
    label_pad : float
        The spacing between label and the plot
    props : dict
        See :class:`matplotlib.text.Text`
    
    """

    def __init__(self, data, width=.7, color="C0",
                 show_value=True, fmt=None, label=None, label_pad=2.,
                 props=None, **kwargs):
        self.data = self.data_validator(data, target="1d")
        self.width = width
        self.color = color
        self.show_value = show_value
        self.axis_label = label
        self.fmt = fmt
        self.label_pad = label_pad
        self.props = props if props is not None else {}
        self.options = kwargs
        self.bars = None

    def render_ax(self, ax: Axes, data):
        bar = ax.bar if self.is_body else ax.barh
        if self.is_flank:
            data = data[::-1]
        self.bars = bar(np.arange(0, len(data)) + 0.5, data,
                        self.width, color=self.color, **self.options)
        if self.is_body:
            ax.set_xlim(0, len(data))
        else:
            ax.set_ylim(0, len(data))
        if self.side == "left":
            ax.invert_xaxis()

        if self.show_value:
            ax.bar_label(self.bars, data, fmt=self.fmt,
                         padding=self.label_pad,
                         **self.props)


# TODO: Not fully implemented
#       Align the axis lim


class StackBar(StatsBase):
    """Stacked Bar


     Parameters
     ----------
     data : np.ndarray, pd.DataFrame
<<<<<<< HEAD
        2D data
     labels : str or list of str, optional
        A list with the same length as data
     colors : dict or list of color, optional
        The colors of the bar faces.
=======
        2D data, index of dataframe is used as the name of items.
     items : list of str
        The name of items.
     colors : list of colors, mapping of (item, color)
        The colors of the bar for each item.
>>>>>>> 1227cf51


    Examples
    --------

    .. plot::
        :context: close-figs

<<<<<<< HEAD
        >>> import heatgraphy as hg
        >>> import numpy as np
        >>> d1 = np.random.rand(10,12)
        >>> d2 = np.random.randint(1,100,(12,10))
        >>> labels = ['Title', 'Year','Runtime (Minutes)', 'Rating', 'Votes', 'Revenue (Millions)','Metascore','Protagonist','Director','Country','Genre','Online']
        >>> h1 = hg.Heatmap(d1,name='h1')
        >>> bar1 = hg.plotter.StackBar(d2,show_value=True, value_size = 6, labels =labels, fmt='%.1f%%')
        >>> h1.add_right(bar1,size= 5,name = 'bar')
        >>> h1.add_legends()
        >>> h1.render()
=======
        >>> from heatgraphy.plotter import StackBar
        >>> stack_data = pd.DataFrame(data=np.random.randint(0, 10, (5, 3)),
        ...                           index=list("abcde"))
        >>> _, ax = plt.subplots()
        >>> StackBar(stack_data).render(ax)

    You may find the text is too big for a bar to display on, to not display
    certain value.
>>>>>>> 1227cf51

    .. plot::
        :context: close-figs

        >>> cut_off = lambda v: v if v > 2 else ""
        >>> _, ax = plt.subplots()
        >>> StackBar(stack_data, show_value=cut_off).render(ax)

     """

    def __init__(self, data,
                 items=None, colors=None,
                 show_value=True,
                 value_loc="center",
                 width=.5,
                 value_size=6,
                 fmt=None,
                 props=None,
                 legend_kws=None,
                 **kwargs,
                 ):

        if isinstance(data, pd.DataFrame):
            item_names = data.index
            data = data.to_numpy()
        data = self.data_validator(data, target="2d")

        if items is not None:
            item_names = items

        if colors is None:
            bar_colors = ECHARTS16
        else:
            if isinstance(colors, Mapping):
                if item_names is None:
                    raise ValueError("Please provide the name of each item "
                                     "before assigning color.")
                bar_colors = [colors[name] for name in item_names]
            else:
                bar_colors = colors

        fmt_func = None
        if isinstance(show_value, Callable):
            fmt_func = show_value
            show_value = True
        else:
            if show_value:
                fmt_func = _fmt_func

        self.data = data
        self.labels = item_names
        self.bar_colors = bar_colors
        self.show_value = show_value
        self.fmt_func = fmt_func
        self.width = width
        self.value_size = value_size
        self.fmt = "%g" if fmt is None else fmt
        self.kwargs = kwargs

        props = {} if props is None else props
        value_props = dict(label_type=value_loc)
        value_props.update(props)
        self.props = value_props
        self.legend_kws = {} if legend_kws is None else legend_kws

    ''''''

    def get_legends(self):
        if self.labels is not None:
            return CatLegend(colors=self.bar_colors, labels=self.labels,
                             **self.legend_kws)

    def render_ax(self, ax, data):
        orient = "h" if self.is_flank else "v"
        bar = ax.bar if orient == "v" else ax.barh

        lim = data.shape[1]
        if self.is_body:
            ax.set_xlim(0, lim)
        else:
            ax.set_ylim(0, lim)
        if self.side == "left":
            ax.invert_xaxis()

        locs = np.arange(0, lim) + 0.5
        bottom = np.zeros(lim)

        # reverse to make the order more visually intuitive
        labels = self.labels[::-1]
        colors = self.bar_colors[:len(data)][::-1]
        for ix, row in enumerate(data[::-1]):
            bars = bar(locs, row, self.width, bottom,
                       fc=colors[ix],
                       label=labels[ix], **self.kwargs)
            bottom += row

            display_value = row
            if self.fmt_func is not None:
                display_value = [self.fmt_func(i) for i in row]

            if self.show_value:
                ax.bar_label(bars, display_value, fmt=self.fmt,
                             **self.props)
<|MERGE_RESOLUTION|>--- conflicted
+++ resolved
@@ -107,19 +107,12 @@
      Parameters
      ----------
      data : np.ndarray, pd.DataFrame
-<<<<<<< HEAD
-        2D data
-     labels : str or list of str, optional
-        A list with the same length as data
-     colors : dict or list of color, optional
-        The colors of the bar faces.
-=======
         2D data, index of dataframe is used as the name of items.
      items : list of str
         The name of items.
      colors : list of colors, mapping of (item, color)
         The colors of the bar for each item.
->>>>>>> 1227cf51
+
 
 
     Examples
@@ -128,27 +121,15 @@
     .. plot::
         :context: close-figs
 
-<<<<<<< HEAD
-        >>> import heatgraphy as hg
-        >>> import numpy as np
-        >>> d1 = np.random.rand(10,12)
-        >>> d2 = np.random.randint(1,100,(12,10))
-        >>> labels = ['Title', 'Year','Runtime (Minutes)', 'Rating', 'Votes', 'Revenue (Millions)','Metascore','Protagonist','Director','Country','Genre','Online']
-        >>> h1 = hg.Heatmap(d1,name='h1')
-        >>> bar1 = hg.plotter.StackBar(d2,show_value=True, value_size = 6, labels =labels, fmt='%.1f%%')
-        >>> h1.add_right(bar1,size= 5,name = 'bar')
-        >>> h1.add_legends()
-        >>> h1.render()
-=======
         >>> from heatgraphy.plotter import StackBar
         >>> stack_data = pd.DataFrame(data=np.random.randint(0, 10, (5, 3)),
         ...                           index=list("abcde"))
         >>> _, ax = plt.subplots()
         >>> StackBar(stack_data).render(ax)
 
+
     You may find the text is too big for a bar to display on, to not display
     certain value.
->>>>>>> 1227cf51
 
     .. plot::
         :context: close-figs
