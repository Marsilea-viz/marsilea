--- conflicted
+++ resolved
@@ -5,7 +5,7 @@
 from matplotlib import pyplot as plt
 from matplotlib.axes import Axes
 from legendkit import ColorArt, CatLegend, ListLegend, SizeLegend
-from .base import StatsBase
+from .base import StatsBase, RenderPlan
 from ..utils import ECHARTS16
 
 
@@ -235,36 +235,3 @@
                 ax.bar_label(bars, display_value, fmt=self.fmt,
                              **self.props)
 
-
-class Lollipop(StatsBase):
-
-    def __init__(self, data):
-        self.data = data
-
-<<<<<<< HEAD
-    """
-    label这里不会写，一直报错
-    def get_legends(self):
-        if self.label is not None:
-            return CatLegend(label=self.label,
-                             **self.legend_kws)
-    """
-=======
-    def get_legends(self):
-        return CatLegend(label=['Lollipop'], handle="circle")
->>>>>>> 42faa8d3
-
-    def render_ax(self, ax, data):
-        orient = "horizontal" if self.is_flank else "vertical"
-
-        lim = len(data)
-        if self.is_flank:
-            ax.set_ylim(0, lim)
-        else:
-            ax.set_xlim(0, lim)
-        if self.side == "left":
-            ax.invert_xaxis()
-
-        # Plot on every .5 start from 0
-        locs = np.arange(0, lim) + 0.5
-        ax.stem(locs, data, orientation=orient)